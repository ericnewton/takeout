--- conflicted
+++ resolved
@@ -195,16 +195,6 @@
 
 FACE_QUERY = Query(
     """SELECT face_id, c
-<<<<<<< HEAD
-         FROM (
-              SELECT face_id, count(*) c
-              FROM face_matches
-              GROUP BY face_id
-         )
-        ORDER BY c DESC
-        LIMIT 40
-    """)
-=======
         FROM (
           SELECT face_id, count(*) c
             FROM face_matches
@@ -220,7 +210,6 @@
         WHERE display_name = ? OR name = ?
         ORDER BY population DESC LIMIT 1
     """, [('location', str), ('location', str)])
->>>>>>> b2c36ece
 
 THUMBNAIL_QUERY = Query(
     """SELECT thumbnail
