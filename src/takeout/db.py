import duckdb
import pandas as pd
from typing import Generator, Tuple, Iterable, Any
import logging

type database: duckdb.DuckDBPyConnection

logger = logging.getLogger("db")

<<<<<<< HEAD
def count(db, query, default=0):
    """
    Perform a count query, returning the count, or the default if
    the query returns nothing
    """
=======
def count(db, query, default=0) -> int:
>>>>>>> b2c36ece
    rows = db.execute(query).fetchall()
    if rows:
        return rows[0][0]
    return default

def fetchmany(
    db: duckdb.DuckDBPyConnection,
    query: str,
    bindings: Iterable[Any] = (),
    chunk: int = 100,
) -> Generator[Tuple, None, None]:
    "Return query results using a generator"
    with db.cursor() as cur:
        result = cur.execute(query, bindings)
        while True:
            rows = result.fetchmany(chunk)
            if not rows:
                break
            for row in rows:
                yield row

class BatchInserter:
    "Insert rows into a table in batches for efficiency"
    
    def __init__(self, db: duckdb.DuckDBPyConnection, table: str, columns: list[str], max: int = 100):
        self.db = db
        self.table = table
        self.columns = columns
        self.data: dict[str, list[Any]] = {c: [] for c in self.columns}
        self.count = 0
        self.max = max

    def __enter__(self) -> "BatchInserter":
        return self

    def __exit__(self, *exc) -> bool:
        self.close()
        return False

    def close(self) -> None:
        self.flush()

    def flush(self) -> None:
        if self.count > 0:
            col_str = ", ".join(self.columns)
            df = pd.DataFrame.from_dict(self.data)  # noqa: F841
            stmt = f"""
                 INSERT OR IGNORE
                   INTO {self.table} ({col_str})
                 SELECT * from df
            """
            self.db.execute(stmt)
            self.data = {c: [] for c in self.columns}
            self.count = 0

    def row_added(self):
        self.count += 1
        if self.count > self.max:
            self.flush()
        
    def add_row(self, *cols) -> None:
        for name, value in zip(self.columns, cols):
            self.data[name].append(value)
        self.row_added()

    def add_dict(self, d: dict[str, Any]) -> None:
        for name in self.columns:
            self.data[name].append(d.get(name, None))
        self.row_added()<|MERGE_RESOLUTION|>--- conflicted
+++ resolved
@@ -3,19 +3,13 @@
 from typing import Generator, Tuple, Iterable, Any
 import logging
 
-type database: duckdb.DuckDBPyConnection
-
 logger = logging.getLogger("db")
 
-<<<<<<< HEAD
-def count(db, query, default=0):
+def count(db: duckdb.DuckDBPyConnection, query: str, default: int =0) -> int:
     """
     Perform a count query, returning the count, or the default if
     the query returns nothing
     """
-=======
-def count(db, query, default=0) -> int:
->>>>>>> b2c36ece
     rows = db.execute(query).fetchall()
     if rows:
         return rows[0][0]
